"""Init module for the library."""

from .LocalClassifierPerLevel import LocalClassifierPerLevel
from .LocalClassifierPerNode import LocalClassifierPerNode
from .LocalClassifierPerParentNode import LocalClassifierPerParentNode
<<<<<<< HEAD
from .LocalClassifierPerLevel import LocalClassifierPerLevel
from .Pipeline import Pipeline
=======
from .MultiLabelLocalClassifierPerNode import MultiLabelLocalClassifierPerNode
from .MultiLabelLocalClassifierPerParentNode import (
    MultiLabelLocalClassifierPerParentNode,
)
from ._version import get_versions
>>>>>>> c7979b20

__version__ = get_versions()["version"]
del get_versions

__all__ = [
    "LocalClassifierPerNode",
    "LocalClassifierPerParentNode",
    "LocalClassifierPerLevel",
<<<<<<< HEAD
    "Pipeline",
=======
    "MultiLabelLocalClassifierPerNode",
    "MultiLabelLocalClassifierPerParentNode",
>>>>>>> c7979b20
]<|MERGE_RESOLUTION|>--- conflicted
+++ resolved
@@ -3,16 +3,13 @@
 from .LocalClassifierPerLevel import LocalClassifierPerLevel
 from .LocalClassifierPerNode import LocalClassifierPerNode
 from .LocalClassifierPerParentNode import LocalClassifierPerParentNode
-<<<<<<< HEAD
 from .LocalClassifierPerLevel import LocalClassifierPerLevel
 from .Pipeline import Pipeline
-=======
 from .MultiLabelLocalClassifierPerNode import MultiLabelLocalClassifierPerNode
 from .MultiLabelLocalClassifierPerParentNode import (
     MultiLabelLocalClassifierPerParentNode,
 )
 from ._version import get_versions
->>>>>>> c7979b20
 
 __version__ = get_versions()["version"]
 del get_versions
@@ -21,10 +18,7 @@
     "LocalClassifierPerNode",
     "LocalClassifierPerParentNode",
     "LocalClassifierPerLevel",
-<<<<<<< HEAD
     "Pipeline",
-=======
     "MultiLabelLocalClassifierPerNode",
     "MultiLabelLocalClassifierPerParentNode",
->>>>>>> c7979b20
 ]