"""Init module for the library."""

<<<<<<< HEAD
import os
from ._version import get_versions
=======
from .LocalClassifierPerLevel import LocalClassifierPerLevel
>>>>>>> 9d40db55
from .LocalClassifierPerNode import LocalClassifierPerNode
from .LocalClassifierPerParentNode import LocalClassifierPerParentNode
from .MultiLabelLocalClassifierPerNode import MultiLabelLocalClassifierPerNode
from .MultiLabelLocalClassifierPerParentNode import (
    MultiLabelLocalClassifierPerParentNode,
)
from ._version import get_versions

__version__ = get_versions()["version"]
del get_versions

__all__ = [
    "LocalClassifierPerNode",
    "LocalClassifierPerParentNode",
    "LocalClassifierPerLevel",
<<<<<<< HEAD
    "Explainer",
=======
    "MultiLabelLocalClassifierPerNode",
    "MultiLabelLocalClassifierPerParentNode",
>>>>>>> 9d40db55
]<|MERGE_RESOLUTION|>--- conflicted
+++ resolved
@@ -1,11 +1,8 @@
 """Init module for the library."""
 
-<<<<<<< HEAD
 import os
 from ._version import get_versions
-=======
 from .LocalClassifierPerLevel import LocalClassifierPerLevel
->>>>>>> 9d40db55
 from .LocalClassifierPerNode import LocalClassifierPerNode
 from .LocalClassifierPerParentNode import LocalClassifierPerParentNode
 from .MultiLabelLocalClassifierPerNode import MultiLabelLocalClassifierPerNode
@@ -21,10 +18,7 @@
     "LocalClassifierPerNode",
     "LocalClassifierPerParentNode",
     "LocalClassifierPerLevel",
-<<<<<<< HEAD
     "Explainer",
-=======
     "MultiLabelLocalClassifierPerNode",
     "MultiLabelLocalClassifierPerParentNode",
->>>>>>> 9d40db55
 ]