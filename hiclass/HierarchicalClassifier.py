"""Shared code for all classifiers."""
import abc
import logging
from typing import List

import networkx as nx
import numpy as np
from joblib import Parallel, delayed
from sklearn.base import BaseEstimator
from sklearn.linear_model import LogisticRegression
from sklearn.utils.validation import _check_sample_weight

try:
    import ray
except ImportError:
    _has_ray = False
else:
    _has_ray = True


def make_leveled(y):
    """
    Add empty cells if columns' length differs.

    Parameters
    ----------
    y : array-like of shape (n_samples, n_levels) or (n_samples, n_labels, n_levels) for multi-label classification
        The target values, i.e., hierarchical class labels for classification.

    Returns
    -------
    leveled_y : array-like of shape (n_samples, n_levels) or (n_samples, n_labels, n_levels) for multi-label classification
        The leveled target values, i.e., hierarchical class labels for classification.
        Y is returned only to pass sklearn's checks.

    Notes
    -----
    If rows are not iterable, returns the current y without modifications.
    Y is returned only to pass sklearn's checks.

    Examples
    --------
    >>> from hiclass.HierarchicalClassifier import make_leveled
    >>> y = [['a'], ['b', 'c']]
    >>> make_leveled(y)
    array([['a', ''],
       ['b', 'c']])
    """
<<<<<<< HEAD
    
    # TODO: allow for 3 dimension for MultiLabelClassification
    try:
        depth = max([len(row) for row in y])
    except TypeError:
=======
    # TODO: refactor this function to make it more readable
    # TODO: add more tests, e.g., mixing different types and lists or np.ndarrays
    if not isinstance(y[0], List):
>>>>>>> 85f649f5
        return y
    elif not isinstance(y[0][0], List):
        depth = max([len(row) for row in y])
        leveled_y = [[i for i in row] + [""] * (depth - len(row)) for row in y]
        return np.array(leveled_y)
    elif not isinstance(y[0][0][0], List):
        rows = len(y)
        multi_labels = max([len(row) for row in y])
        levels = max([len(label) for row in y for label in row])
        leveled_y = np.full((rows, multi_labels, levels), "")
        for i, row in enumerate(y):
            for j, multi_label in enumerate(row):
                for k, label in enumerate(multi_label):
                    leveled_y[i, j, k] = y[i][j][k]
        return np.array(leveled_y)
    else:
        raise ValueError("y.ndim must be <= 3")


class HierarchicalClassifier(abc.ABC):
    """Abstract class for the local hierarchical classifiers.

    Offers mostly utility methods and common data initialization.
    """

    def __init__(
        self,
        local_classifier: BaseEstimator = None,
        verbose: int = 0,
        edge_list: str = None,
        replace_classifiers: bool = True,
        n_jobs: int = 1,
        bert: bool = False,
        classifier_abbreviation: str = "",
    ):
        """
        Initialize a local hierarchical classifier.

        Parameters
        ----------
        local_classifier : BaseEstimator, default=LogisticRegression
            The local_classifier used to create the collection of local classifiers. Needs to have fit, predict and
            clone methods.
        verbose : int, default=0
            Controls the verbosity when fitting and predicting.
            See https://verboselogs.readthedocs.io/en/latest/readme.html#overview-of-logging-levels
            for more information.
        edge_list : str, default=None
            Path to write the hierarchy built.
        replace_classifiers : bool, default=True
            Turns on (True) the replacement of a local classifier with a constant classifier when trained on only
            a single unique class.
        n_jobs : int, default=1
            The number of jobs to run in parallel. Only :code:`fit` is parallelized.
            If :code:`Ray` is installed it is used, otherwise it defaults to :code:`Joblib`.
        bert : bool, default=False
            If True, skip scikit-learn's checks and sample_weight passing for BERT.
        classifier_abbreviation : str, default=""
            The abbreviation of the local hierarchical classifier to be displayed during logging.
        """
        self.local_classifier = local_classifier
        self.verbose = verbose
        self.edge_list = edge_list
        self.replace_classifiers = replace_classifiers
        self.n_jobs = n_jobs
        self.bert = bert
        self.classifier_abbreviation = classifier_abbreviation

    def fit(self, X, y, sample_weight=None):
        """
        Fit a local hierarchical classifier.

        Needs to be subclassed by other classifiers as it only offers common methods.

        Parameters
        ----------
        X : {array-like, sparse matrix} of shape (n_samples, n_features)
            The training input samples. Internally, its dtype will be converted
            to ``dtype=np.float32``. If a sparse matrix is provided, it will be
            converted into a sparse ``csc_matrix``.
        y : array-like of shape (n_samples, n_levels)
            The target values, i.e., hierarchical class labels for classification.
        sample_weight : array-like of shape (n_samples,), default=None
            Array of weights that are assigned to individual samples.
            If not provided, then each sample is given unit weight.

        Returns
        -------
        self : object
            Fitted estimator.
        """
        # Fit local classifiers in DAG
        self._fit_digraph()

        # Delete unnecessary variables
        self._clean_up()

    def _pre_fit(self, X, y, sample_weight):
        # Check that X and y have correct shape
        # and convert them to np.ndarray if need be

        try:
            if len(y) > 0:
                y = make_leveled(y)
        except TypeError:
            pass

        if not self.bert:
            self.X_, self.y_ = self._validate_data(
                X, y, multi_output=True, accept_sparse="csr", allow_nd=True
            )
        else:
            self.X_ = np.array(X)
            self.y_ = np.array(y)

        if sample_weight is not None:
            self.sample_weight_ = _check_sample_weight(sample_weight, X)
        else:
            self.sample_weight_ = None

        # Create and configure logger
        self._create_logger()

        # Avoids creating more columns in prediction if edges are a->b and b->c,
        # which would generate the prediction a->b->c
        self._disambiguate()

        # Create DAG from self.y_ and store to self.hierarchy_
        self._create_digraph()

        # If user passes edge_list, then export
        # DAG to CSV file to visualize with Gephi
        self._export_digraph()

        # Assert that graph is directed acyclic
        self._assert_digraph_is_dag()

        # If y is 1D, convert to 2D for binary policies
        self._convert_1d_y_to_2d()

        # Detect root(s) and add artificial root to DAG
        self._add_artificial_root()

        # Initialize local classifiers in DAG
        self._initialize_local_classifiers()

    def _create_logger(self):
        # Create logger
        self.logger_ = logging.getLogger(self.classifier_abbreviation)
        self.logger_.setLevel(self.verbose)

        # Create console handler and set verbose level
        if not self.logger_.hasHandlers():
            ch = logging.StreamHandler()
            ch.setLevel(self.verbose)

            # Create formatter
            formatter = logging.Formatter(
                "%(asctime)s - %(name)s - %(levelname)s - %(message)s"
            )

            # Add formatter to ch
            ch.setFormatter(formatter)

            # Add ch to logger
            self.logger_.addHandler(ch)

    def _disambiguate(self):
        # TODO: refactor this function to make it more readable
        self.separator_ = "::HiClass::Separator::"
        if self.y_.ndim == 2:
            new_y = []
            for i in range(self.y_.shape[0]):
                row = [str(self.y_[i, 0])]
                for j in range(1, self.y_.shape[1]):
                    parent = str(row[-1])
                    child = str(self.y_[i, j])
                    row.append(parent + self.separator_ + child)
                new_y.append(np.asarray(row, dtype=np.str_))
            self.y_ = np.array(new_y)
        if self.y_.ndim == 3:
            new_y = []
            for i in range(self.y_.shape[0]):
                new_y.append([])
                for j in range(self.y_.shape[1]):
                    new_y[i].append([str(self.y_[i, j, 0])])
                    for k in range(1, self.y_.shape[2]):
                        new_cell = ""
                        if new_y[i][j][k - 1] != "":
                            new_cell = (
                                new_y[i][j][k - 1]
                                + self.separator_
                                + str(self.y_[i, j, k])
                            )
                        new_y[i][j].append(new_cell)
            self.y_ = np.array(new_y)

    def _create_digraph(self):
        # Create DiGraph
        self.hierarchy_ = nx.DiGraph()

        # Save dtype of y_
        self.dtype_ = self.y_.dtype

        self._create_digraph_1d()

        self._create_digraph_2d()

        self._create_digraph_3d()

        if self.y_.ndim > 3:
            # Unsuported dimension
            self.logger_.error(f"y with {self.y_.ndim} dimensions detected")
            raise ValueError(
                f"Creating graph from y with {self.y_.ndim} dimensions is not supported"
            )

    def _create_digraph_1d(self):
        # Flatten 1D disguised as 2D
        if self.y_.ndim == 2 and self.y_.shape[1] == 1:
            self.logger_.info("Converting y to 1D")
            self.y_ = self.y_.flatten()
        if self.y_.ndim == 1:
            # Create max_levels_ variable
            self.max_levels_ = 1
            self.logger_.info(f"Creating digraph from {self.y_.size} 1D labels")
            for label in self.y_:
                self.hierarchy_.add_node(label)

    def _create_digraph_2d(self):
        if self.y_.ndim == 2:
            # Create max_levels variable
            self.max_levels_ = self.y_.shape[1]
            rows, columns = self.y_.shape
            self.logger_.info(f"Creating digraph from {rows} 2D labels")
            for row in range(rows):
                for column in range(columns - 1):
                    parent = self.y_[row, column].split(self.separator_)[-1]
                    child = self.y_[row, column + 1].split(self.separator_)[-1]
                    if parent != "" and child != "":
                        # Only add edge if both parent and child are not empty
                        self.hierarchy_.add_edge(
                            self.y_[row, column], self.y_[row, column + 1]
                        )
                    elif parent != "" and column == 0:
                        self.hierarchy_.add_node(parent)

    def _create_digraph_3d(self):
        if self.y_.ndim == 3:
            self.max_levels_ = self.y_.shape[2]
            rows, multi_labels, columns = self.y_.shape
            self.logger_.info(f"Creating digraph from {rows} 3D labels")
            for row in range(rows):
                for multi_label in range(multi_labels):
                    for column in range(columns - 1):
                        parent = self.y_[row, multi_label, column].split(
                            self.separator_
                        )[-1]
                        child = self.y_[row, multi_label, column + 1].split(
                            self.separator_
                        )[-1]
                        if parent != "" and child != "":
                            # Only add edge if both parent and child are not empty
                            self.hierarchy_.add_edge(
                                self.y_[row, multi_label, column],
                                self.y_[row, multi_label, column + 1],
                            )
                        elif parent != "" and column == 0:
                            self.hierarchy_.add_node(parent)

    def _export_digraph(self):
        # Check if edge_list is set
        if self.edge_list:
            # Add quotes to all nodes in case the text has commas
            mapping = {}
            for node in self.hierarchy_:
                mapping[node] = '"{}"'.format(node.split(self.separator_)[-1])
            hierarchy = nx.relabel_nodes(self.hierarchy_, mapping, copy=True)
            # Export DAG to CSV file
            self.logger_.info(f"Writing edge list to file {self.edge_list}")
            nx.write_edgelist(hierarchy, self.edge_list, delimiter=",")

    def _assert_digraph_is_dag(self):
        # Assert that graph is directed acyclic
        if not nx.is_directed_acyclic_graph(self.hierarchy_):
            self.logger_.error("Cycle detected in graph")
            raise ValueError("Graph is not directed acyclic")

    def _convert_1d_y_to_2d(self):
        # This conversion is necessary for the binary policies
        if self.y_.ndim == 1:
            self.y_ = np.reshape(self.y_, (-1, 1))

    def _add_artificial_root(self):
        # Detect root(s)
        roots = [
            node for node, in_degree in self.hierarchy_.in_degree() if in_degree == 0
        ]
        self.logger_.info(f"Detected {len(roots)} roots")

        # Add artificial root as predecessor to root(s) detected
        self.root_ = "hiclass::root"
        for old_root in roots:
            self.hierarchy_.add_edge(self.root_, old_root)

    def _initialize_local_classifiers(self):
        # Create a deep copy of the local classifier specified
        # for each node in the hierarchy and save to attribute "classifier"
        self.logger_.info("Initializing local classifiers")
        if self.local_classifier is None:
            self.local_classifier_ = LogisticRegression()
        else:
            self.local_classifier_ = self.local_classifier

    def _convert_to_1d(self, y):
        # Convert predictions to 1D if there is only 1 column
        if self.max_levels_ == 1:
            y = y.flatten()
        return y

    def _remove_separator(self, y):
        # Remove separator from predictions
        if y.ndim == 2:
            rows, columns = y.shape
            for row in range(rows):
                for column in range(1, columns):
                    y[row, column] = y[row, column].split(self.separator_)[-1]
        elif y.ndim == 3:
            rows, multi_labels, columns = y.shape
            for row in range(rows):
                for multi_label in range(multi_labels):
                    for column in range(1, columns):
                        y[row, multi_label, column] = y[row, multi_label, column].split(
                            self.separator_
                        )[-1]

    def _fit_node_classifier(
        self, nodes, local_mode: bool = False, use_joblib: bool = False
    ):
        if self.n_jobs > 1:
            if _has_ray and not use_joblib:
                ray.init(
                    num_cpus=self.n_jobs,
                    local_mode=local_mode,
                    ignore_reinit_error=True,
                )
                classifier = ray.put(self)
                _parallel_fit = ray.remote(self._fit_classifier)
                results = [_parallel_fit.remote(classifier, node) for node in nodes]
                classifiers = ray.get(results)
            else:
                classifiers = Parallel(n_jobs=self.n_jobs)(
                    delayed(self._fit_classifier)(self, node) for node in nodes
                )

        else:
            classifiers = [self._fit_classifier(self, node) for node in nodes]
        for classifier, node in zip(classifiers, nodes):
            self.hierarchy_.nodes[node]["classifier"] = classifier

    @staticmethod
    def _fit_classifier(self, node):
        raise NotImplementedError("Method should be implemented in the LCPN and LCPPN")

    def _clean_up(self):
        self.logger_.info("Cleaning up variables that can take a lot of disk space")
        del self.X_
        del self.y_
        if self.sample_weight_ is not None:
            del self.sample_weight_<|MERGE_RESOLUTION|>--- conflicted
+++ resolved
@@ -46,17 +46,9 @@
     array([['a', ''],
        ['b', 'c']])
     """
-<<<<<<< HEAD
-    
-    # TODO: allow for 3 dimension for MultiLabelClassification
-    try:
-        depth = max([len(row) for row in y])
-    except TypeError:
-=======
     # TODO: refactor this function to make it more readable
     # TODO: add more tests, e.g., mixing different types and lists or np.ndarrays
     if not isinstance(y[0], List):
->>>>>>> 85f649f5
         return y
     elif not isinstance(y[0][0], List):
         depth = max([len(row) for row in y])
